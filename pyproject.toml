--- conflicted
+++ resolved
@@ -27,11 +27,7 @@
 "databind" = "^4.4.0"
 flit = "^3.6.0"
 "nr.util" = ">=0.8.12,<1.0.0"
-<<<<<<< HEAD
 poetry-core = ">=1.7,<1.8"
-=======
-poetry-core = ">=1.1.0a6,<1.7.0"
->>>>>>> 7124f12a
 ptyprocess = "^0.7.0"
 pygments = "^2.11.2"
 PyYAML = ">=6.0"
